<!DOCTYPE html>
<html>
    <head>
        <meta charset="utf-8">
        <meta http-equiv="X-UA-Compatible" content="chrome=1">
<<<<<<< HEAD
        <link rel="stylesheet" href="http://code.jquery.com/qunit/qunit-1.12.0.css" type="text/css" media="screen" />
        <style type="text/css">
            .runOption, .browser {
                font-family: "Helvetica Neue Light", "HelveticaNeue-Light", "Helvetica Neue", Calibri, Helvetica, Arial, sans-serif;
                padding: 10px;
                float: left;
            }

            .runOption {
                display: none;
                float: right;
            }

            .runOption ul {
                display: inline;
                list-style: none;
            }

            .runOption ul li {
                list-style: none;
                float: left;
                margin: 0 10px;
            }
        </style>
        <script type="text/javascript" src="http://code.jquery.com/qunit/qunit-1.12.0.js">
        </script>
        <script type="text/javascript" src = "queuedUnit.js">
        </script>
        <script type = "text/javascript">
            function _(msg){
                console.log("[" + QUnit.config.current.testName + "]", msg, arguments.callee.caller ?  arguments.callee.caller.arguments : " -- ");
            }
        </script>
        <script type = "text/javascript" src= "sampleData.js">
        </script>
        <script type = "text/javascript" src= "../dist/indexeddbshim.min.js">
        </script>
        <script type = "text/javascript">
            function startTests(){
                if (typeof window.mozIndexedDB !== "undefined") {
                    window.indexedDB = window.mozIndexedDB;
                }
                else {
                    window.indexedDB = window.shimIndexedDB;
                    window.shimIndexedDB.__useShim();
					window.shimIndexedDB.__debug(true);
                    console.log("Starting Tests with shimIndexedDB");
                }
                deleteDB(function(){
                    QUnitTests();
                });
            }

            function runWith(option){
=======
        <title>Testing IndexedDB Shim</title>
        <link rel="stylesheet" href="https://code.jquery.com/qunit/qunit-1.23.1.css" type="text/css" media="screen" />
        <link rel="stylesheet" href="index.css" type="text/css" media="screen" />

        <script src="https://code.jquery.com/qunit/qunit-1.23.1.js"></script>

        <script src="../dist/indexeddbshim.min.js"></script>

        <script src="queuedUnit.js"></script>
        <script src="sampleData.js"></script>
        <script src="startTests.js"></script>
        <script>
            // Prevent `QUnit` from running tests
            //  Used in combination with QUnit.start() below;
            // The timing happens to work in the browser
            //   without manual start, but the timing of grunt-contrib-qunit
            //   necessitates this asynchronous approach (which should be
            //   safer anyways).
            QUnit.config.autostart = false;

            function addTest (i) {
                var x = document.createElement('script');
                x.src = testFiles[i];
                x.onload = function () {
                    // All test files are loaded at this stage.
                    if (testFiles.length === (i + 1)) {
                        QUnit.start();
                    }
                    addTestSuite(i + 1);
                };
                document.body.appendChild(x);
            }

            function runWith () {
                document.getElementById('qunit-tests').innerHTML = '';

>>>>>>> cbdf79cf
                window.indexedDB = window.webkitIndexedDB || window.mozIndexedDB;
                startTests();
            }
<<<<<<< HEAD

            var dbVersion = 0;
            function deleteDB(callback){
                var deleteReq = window.indexedDB.deleteDatabase(DB.NAME);
                deleteReq.onsuccess = function(){
                    console.log("Database deleted");
                    callback();
                };
                deleteReq.onerror = function(e){
                    alert("Could not delete database. Database may not exist");
                    callback();
                };
            }

            function QUnitTests(){
                var dbVersion = 1;
                var tests = ["Database", "ObjectStore", "ObjectStoreCrud", "Cursor", "Index"];
                (function addTestSuite(i){
                    if (i >= tests.length) {
                        nextTest();
                        return;
                    }
                    console.log("Adding test suite ", tests[i]);
                    var x = document.createElement("script");
                    x.src = tests[i] + "Tests.js";
                    x.type = "text/javascript";
                    x.onload = function(){
                        addTestSuite(i + 1);
                    }
                    document.body.appendChild(x);
                })(0);
            }
=======
>>>>>>> cbdf79cf
        </script>
    </head>
    <body onload ="startTests()">
        <h1 id="qunit-header">IndexedDB Shim on WebSql</h1>
        <div class="browser" id="browser"></div>
        <div class="runOption">
            <ul>
                <li id="shimRunOption">
                    <a href="javascript:runWith()">IndexedDB Shim</a>
                </li>
                <li id="nativeRunOption">
                    <a href="javascript:runWith()">Browser's IndexedDB implementation</a>
                </li>
            </ul>
        </div>
        <h2 id="qunit-banner"></h2>
        <div id="qunit-testrunner-toolbar"></div>
        <h2 id="qunit-userAgent"></h2>
        <ol id="qunit-tests"></ol>
        <div id="qunit-fixture">
            test markup, will be hidden
        </div>
        <script>
            (function(){
                var browser = document.getElementById('browser');
                var support = [];
                var runOption = [];
                if (window.openDatabase) {
                    support.push('WebSql');
                    document.getElementById('shimRunOption').style.display = 'block';
                }
                if (window.mozIndexedDB) {
                    support.push('mozIndexedDB');
                    runOption.push('Native IndexedDB');
                    document.getElementById('nativeRunOption').style.display = 'block';
                }
                if (window.webkitIndexedDB) {
                    support.push('webkitIndexedDB');
                    runOption.push('Native IndexedDB');
                    document.getElementById('nativeRunOption').style.display = 'block';
                }
                if (window.msIndexedDB) {
                    support.push('msIndexedDB');
                    runOption.push('Native IndexedDB');
                    document.getElementById('nativeRunOption').style.display = 'block';
                }
                browser.innerHTML = 'Storage technologies supported [' + support.join(', ') + ']';
            })();
        </script>
        <script>
            var _gaq = _gaq || [];
            _gaq.push(['_setAccount', 'UA-617499-9']);
            _gaq.push(['_setDomainName', 'none']);
            _gaq.push(['_setAllowLinker', true]);
            _gaq.push(['_trackPageview']);

            (function(){
                var ga = document.createElement('script');
                ga.type = 'text/javascript';
                ga.async = true;
                ga.src = ('https:' == document.location.protocol ? 'https://ssl' : 'http://www') + '.google-analytics.com/ga.js';
                var s = document.getElementsByTagName('script')[0];
                s.parentNode.insertBefore(ga, s);
            })();
        </script>
    </body>
</html><|MERGE_RESOLUTION|>--- conflicted
+++ resolved
@@ -3,62 +3,6 @@
     <head>
         <meta charset="utf-8">
         <meta http-equiv="X-UA-Compatible" content="chrome=1">
-<<<<<<< HEAD
-        <link rel="stylesheet" href="http://code.jquery.com/qunit/qunit-1.12.0.css" type="text/css" media="screen" />
-        <style type="text/css">
-            .runOption, .browser {
-                font-family: "Helvetica Neue Light", "HelveticaNeue-Light", "Helvetica Neue", Calibri, Helvetica, Arial, sans-serif;
-                padding: 10px;
-                float: left;
-            }
-
-            .runOption {
-                display: none;
-                float: right;
-            }
-
-            .runOption ul {
-                display: inline;
-                list-style: none;
-            }
-
-            .runOption ul li {
-                list-style: none;
-                float: left;
-                margin: 0 10px;
-            }
-        </style>
-        <script type="text/javascript" src="http://code.jquery.com/qunit/qunit-1.12.0.js">
-        </script>
-        <script type="text/javascript" src = "queuedUnit.js">
-        </script>
-        <script type = "text/javascript">
-            function _(msg){
-                console.log("[" + QUnit.config.current.testName + "]", msg, arguments.callee.caller ?  arguments.callee.caller.arguments : " -- ");
-            }
-        </script>
-        <script type = "text/javascript" src= "sampleData.js">
-        </script>
-        <script type = "text/javascript" src= "../dist/indexeddbshim.min.js">
-        </script>
-        <script type = "text/javascript">
-            function startTests(){
-                if (typeof window.mozIndexedDB !== "undefined") {
-                    window.indexedDB = window.mozIndexedDB;
-                }
-                else {
-                    window.indexedDB = window.shimIndexedDB;
-                    window.shimIndexedDB.__useShim();
-					window.shimIndexedDB.__debug(true);
-                    console.log("Starting Tests with shimIndexedDB");
-                }
-                deleteDB(function(){
-                    QUnitTests();
-                });
-            }
-
-            function runWith(option){
-=======
         <title>Testing IndexedDB Shim</title>
         <link rel="stylesheet" href="https://code.jquery.com/qunit/qunit-1.23.1.css" type="text/css" media="screen" />
         <link rel="stylesheet" href="index.css" type="text/css" media="screen" />
@@ -95,45 +39,9 @@
             function runWith () {
                 document.getElementById('qunit-tests').innerHTML = '';
 
->>>>>>> cbdf79cf
                 window.indexedDB = window.webkitIndexedDB || window.mozIndexedDB;
                 startTests();
             }
-<<<<<<< HEAD
-
-            var dbVersion = 0;
-            function deleteDB(callback){
-                var deleteReq = window.indexedDB.deleteDatabase(DB.NAME);
-                deleteReq.onsuccess = function(){
-                    console.log("Database deleted");
-                    callback();
-                };
-                deleteReq.onerror = function(e){
-                    alert("Could not delete database. Database may not exist");
-                    callback();
-                };
-            }
-
-            function QUnitTests(){
-                var dbVersion = 1;
-                var tests = ["Database", "ObjectStore", "ObjectStoreCrud", "Cursor", "Index"];
-                (function addTestSuite(i){
-                    if (i >= tests.length) {
-                        nextTest();
-                        return;
-                    }
-                    console.log("Adding test suite ", tests[i]);
-                    var x = document.createElement("script");
-                    x.src = tests[i] + "Tests.js";
-                    x.type = "text/javascript";
-                    x.onload = function(){
-                        addTestSuite(i + 1);
-                    }
-                    document.body.appendChild(x);
-                })(0);
-            }
-=======
->>>>>>> cbdf79cf
         </script>
     </head>
     <body onload ="startTests()">
