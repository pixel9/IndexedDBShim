--- conflicted
+++ resolved
@@ -1,34 +1,4 @@
 /*eslint-disable no-eval*/
-<<<<<<< HEAD
-(function(idbModules) {
-    "use strict";
-
-    /**
-     * Encodes the keys based on their types. This is required to maintain collations
-     */
-    var collations = ["undefined", "number", "date", "string", "array"];
-
-    /**
-     * The sign values for numbers, ordered from least to greatest.
-     *  - "negativeInfinity": Sorts below all other values.
-     *  - "bigNegative": Negative values less than or equal to negative one.
-     *  - "smallNegative": Negative values between negative one and zero, noninclusive.
-     *  - "smallPositive": Positive values between zero and one, including zero but not one.
-     *  - "largePositive": Positive values greater than or equal to one.
-     *  - "positiveInfinity": Sorts above all other values.
-     */
-    var signValues = ["negativeInfinity", "bigNegative", "smallNegative", "smallPositive", "bigPositive", "positiveInfinity"];
-
-    var types = {
-        // Undefined is not a valid key type.  It's only used when there is no key.
-        undefined: {
-            encode: function(key) {
-                return collations.indexOf("undefined") + "-";
-            },
-            decode: function(key) {
-                return undefined;
-            }
-=======
 import {createDOMException} from './DOMException.js';
 
 let Key = {};
@@ -54,7 +24,6 @@
     undefined: {
         encode: function (key) {
             return collations.indexOf('undefined') + '-';
->>>>>>> cbdf79cf
         },
         decode: function (key) {
             return undefined;
