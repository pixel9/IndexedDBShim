--- conflicted
+++ resolved
@@ -16,20 +16,4 @@
 IDBOpenDBRequest.prototype = new IDBRequest();
 IDBOpenDBRequest.prototype.constructor = IDBOpenDBRequest;
 
-<<<<<<< HEAD
-    /**
-     * The IDBOpenDBRequest called when a database is opened
-     */
-    function IDBOpenDBRequest(){
-        this.onblocked = this.onupgradeneeded = null;
-    }
-    IDBOpenDBRequest.prototype = new IDBRequest();
-    IDBOpenDBRequest.prototype.constructor = IDBOpenDBRequest;
-
-    idbModules.IDBRequest = IDBRequest;
-    idbModules.IDBOpenDBRequest = IDBOpenDBRequest;
-
-}(idbModules));
-=======
-export {IDBRequest, IDBOpenDBRequest};
->>>>>>> cbdf79cf
+export {IDBRequest, IDBOpenDBRequest};